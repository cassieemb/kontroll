[package]
name = "kontroll"
version = "1.0.2"
edition = "2021"

[lib]
name = "kontroll"
path = "src/lib.rs"

# See more keys and their definitions at https://doc.rust-lang.org/cargo/reference/manifest.html

[[bin]]
name = "kontroll"
path = "src/main.rs"

[dependencies]
clap = { version = "4.5.4", features = ["derive"] }
directories = "5.0.1"
prost = "0.12.4"
serde = { version = "1.0.204", features = ["serde_derive"] }
serde_json = "1.0.120"
tokio = { version = "1.37.0", features = ["macros", "rt-multi-thread"] }
tower = "0.4.13"
uds_windows = "1.1.0"

[dependencies.tonic]
version = "0.11.0"

[build-dependencies]
tonic-build = "0.11.0"

[dev-dependencies]
<<<<<<< HEAD
tempfile = "3.10.1"
=======
macroquad = "0.4"
>>>>>>> 0a516646
<|MERGE_RESOLUTION|>--- conflicted
+++ resolved
@@ -20,6 +20,7 @@
 serde = { version = "1.0.204", features = ["serde_derive"] }
 serde_json = "1.0.120"
 tokio = { version = "1.37.0", features = ["macros", "rt-multi-thread"] }
+tokio-stream = { version = "0.1.15", features = ["net"] }
 tower = "0.4.13"
 uds_windows = "1.1.0"
 
@@ -30,8 +31,6 @@
 tonic-build = "0.11.0"
 
 [dev-dependencies]
-<<<<<<< HEAD
 tempfile = "3.10.1"
-=======
 macroquad = "0.4"
->>>>>>> 0a516646
+assert_cmd = "2.0.15"