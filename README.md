# Kontroll

Kontroll demonstates how to control the Keymapp API, making it easy to control your ZSA keyboard from the command line and scripts. You can read more about it on [our blog](https://blog.zsa.io/introducing-kontroll/).

You can use it to switch layers and control the keyboard's RGB and status LEDs programmatically via Keymapp. Call it from a script to make your ZSA keyboard react to system events in useful ways (switching to layers when apps are activated, or changing lighting when you get an important email, etc).

Note: All features of Kontroll work on the Moonlander and the Voyager. Only some features work on the ErgoDox EZ, since that board has a different processor (Teensy). You're able to use Kontroll to switch layers (which is really the crucial bit) and to set the status LEDs, but you will not be able to control the RGB LEDs of the ErgoDox EZ.

Feel free to submit scripts that use Kontroll as pull requests via the [examples](examples/) directory.

## Installation

If you have the rust toolchain installed, you can build Kontroll by cloning this repository and running the following command:

```bash
cargo build --release
```

Otherwise, you can download the latest release from the [releases page](https://github.com/zsa/kontroll/releases) and add it to your PATH.

## Prerequisites

Make sure you have a recent version of Keymapp (v1.3.1+) running with a ZSA keyboard connected to your computer. In Keymapp's config page, make sure the the API is enabled.

On Linux and macOS, keymapp create's a Unix Domain Socket located at $CONFIG_DIR/.keymapp/keymapp.sock.

On Windows, by default, the API listens on port `50051`. If you have changed the port in keymapp's settings UI, you can specify the port to Kontroll by setting the `KEYMAPP_PORT` environment variable.

## Usage
<<<<<<< HEAD

```cli
=======
```
Usage: kontroll <COMMAND>

>>>>>>> 6283d3f6
Commands:
  status               Get the status of the currently connected keyboard
  list                 List all available keyboards
  connect              Connect to a keyboard given the index returned by the list command
  connect-any          Connect to the first keyboard detected by keymapp
  set-layer            Set the layer of the currently connected keyboard
  set-rgb              Sets the RGB color of a LED
  set-rgb-all          Sets the RGB color of all LEDs
  restore-rgb-leds     Restores the RGB color of all LEDs to their default
  set-status-led       Set / Unset a status LED
  restore-status-leds  Restores the status of all status LEDs to their default
  increase-brightness  Increase the brightness of the keyboard's LEDs
  decrease-brightness  Decrease the brightness of the keyboard's LEDs
  disconnect           Disconnect from the currently connected keyboard
  help                 Print this message or the help of the given subcommand(s)

Options:
  -h, --help     Print help
  -V, --version  Print version
```

## Examples

Under [examples](/examples/README.md) is a showcase on how you could use the API.
Run the examples by having the rust toolchain installed and run the following command:

```bash
cargo run --release --example snake
```

## Development

We developed Kontroll to showcase the Keymapp API and to provide a simple way to control your ZSA keyboard from the command line and scripts.

If you wish to build your own client, you need to implement the Keymapp API using gRPC. The protobuf file [available here](proto/keymapp.proto) describes all the remote call procedures and messages available.

An example on how to implement each procedure call can be found in the [api.rs](src/api.rs) file.<|MERGE_RESOLUTION|>--- conflicted
+++ resolved
@@ -27,14 +27,10 @@
 On Windows, by default, the API listens on port `50051`. If you have changed the port in keymapp's settings UI, you can specify the port to Kontroll by setting the `KEYMAPP_PORT` environment variable.
 
 ## Usage
-<<<<<<< HEAD
 
 ```cli
-=======
-```
 Usage: kontroll <COMMAND>
 
->>>>>>> 6283d3f6
 Commands:
   status               Get the status of the currently connected keyboard
   list                 List all available keyboards
